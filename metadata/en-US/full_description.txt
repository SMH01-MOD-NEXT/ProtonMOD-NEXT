Proton VPN is the world's ONLY free VPN service that is safe to use and respects your privacy. Proton VPN is created by the CERN scientists behind Proton Mail - the world's largest encrypted email service. Proton's VPN offers secure and encrypted internet access with advanced security features and access to blocked websites and streaming platforms.

Used by millions worldwide, Proton's secure no-logs VPN offers 24/7 private internet access, and does not record your browsing history, display ads, sell your data to third parties, or limit downloads.

<b>FREE VPN features available to ALL users:</b>

1. VPN accelerator - increases Proton VPN's speeds by up to 400% to give users an express service
2. Unlimited data with no bandwidth or speed restrictions
3. Strictly NO logs
4. Full disk encrypted servers protect your data
5. Bypass geo-restrictions - smart protocol selection automatically overcomes VPN bans and unblocks censored content
6. Perfect forward secrecy - encrypted traffic cannot be captured and decrypted later
7. DNS leak protection - DNS queries are also encrypted to ensure that your browsing activity cannot be exposed through DNS leaks
8. Split tunneling support allows you to select which apps go through the VPN tunnel
9. Always-on VPN/kill switch offers protection against leaks caused by accidental disconnections

<b>PREMIUM features:</b>

1. 1400+ high speed servers across 60+ countries
2. Fast VPN: High speed servers with connections up to 10 Gbps
3. Connect up to 10 devices to VPN at the same time
4. Stream films, sports events, and videos on any streaming service (Netflix, Hulu, Amazon Prime Video, Disney+ etc)  
5. Access to blocked or censored content
6. File-sharing and P2P support  
7. Adblocker (NetShield) - a DNS filtering feature that protects users from malware, blocks ads, and prevents website trackers from following you across the web 
8. Secure Core servers protect against network-based attacks with multi-hop VPN  
9. Tor over VPN provides automatic integration with the Tor anonymity network  

<b>Why Proton VPN?</b>

• No personal data required to sign up
• Proton VPN's Secure Core architecture allows our secure VPN service to defend against network-based attacks 
• Unique VPN Accelerator technology increases your VPN speeds by over 400%
• Uses only VPN protocols that are proven to be secure: OpenVPN, IKEv2, and WireGuard (no PPTP and L2TP/IPSec). 
• Independently audited by SEC Consult with all results published on our website
• Physical data centres accessible only via biometric verification 
• Trusted open-source code that can be reviewed for security by anyone
• Data protection using AES-256 and 4096 RSA encryption
• Multi-platform support for use across Android, Linux, Windows, MacOS, iOS and more 

<<<<<<< HEAD
✔ MULTI-PROTOCOL SUPPORT - ProtonVPN supports secure VPN protocols: WireGuard and OpenVPN.
=======
<b>Join the privacy revolution</b>
Your support is important as it allows us to continue our mission to bring online freedom and the right to privacy to people around the globe. Get our private VPN free today and enjoy fast VPN connections and a secure internet, from anywhere.
>>>>>>> 265b7b9e

<b>Experts' opinion:</b>

<b>Mozilla:</b> "There are many VPN vendors out there, but not all of them are created equal. Proton VPN offers a secure, reliable, and easy-to-use VPN service and is operated by the makers of ProtonMail, a respected, privacy-oriented email service... As a company they have a track record of fighting for online privacy and they share our dedication to internet safety and security."

<b>PCMag:</b> "[Proton VPN's] focus on exacting security at an affordable price tag makes it a compelling choice. Plus, its free version is the best we've tested so far."

Notice for users in China and UAE - Proton VPN may be blocked due to government restrictions outside our control.<|MERGE_RESOLUTION|>--- conflicted
+++ resolved
@@ -38,12 +38,8 @@
 • Data protection using AES-256 and 4096 RSA encryption
 • Multi-platform support for use across Android, Linux, Windows, MacOS, iOS and more 
 
-<<<<<<< HEAD
-✔ MULTI-PROTOCOL SUPPORT - ProtonVPN supports secure VPN protocols: WireGuard and OpenVPN.
-=======
 <b>Join the privacy revolution</b>
 Your support is important as it allows us to continue our mission to bring online freedom and the right to privacy to people around the globe. Get our private VPN free today and enjoy fast VPN connections and a secure internet, from anywhere.
->>>>>>> 265b7b9e
 
 <b>Experts' opinion:</b>
 
