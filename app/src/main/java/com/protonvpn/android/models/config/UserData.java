--- conflicted
+++ resolved
@@ -380,11 +380,7 @@
     }
 
     public NetShieldProtocol getNetShieldProtocol() {
-<<<<<<< HEAD
         return !isLoggedIn || isFreeUser() ? NetShieldProtocol.DISABLED :
-=======
-        return isFreeUser() ? NetShieldProtocol.DISABLED :
->>>>>>> 8eb7994e
             netShieldProtocol == null ? NetShieldProtocol.ENABLED : netShieldProtocol;
     }
 
