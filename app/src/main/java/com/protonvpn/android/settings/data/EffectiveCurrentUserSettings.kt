/*
 * Copyright (c) 2023. Proton AG
 *
 * This file is part of ProtonVPN.
 *
 * ProtonVPN is free software: you can redistribute it and/or modify
 * it under the terms of the GNU General Public License as published by
 * the Free Software Foundation, either version 3 of the License, or
 * (at your option) any later version.
 *
 * ProtonVPN is distributed in the hope that it will be useful,
 * but WITHOUT ANY WARRANTY; without even the implied warranty of
 * MERCHANTABILITY or FITNESS FOR A PARTICULAR PURPOSE.  See the
 * GNU General Public License for more details.
 *
 * You should have received a copy of the GNU General Public License
 * along with ProtonVPN.  If not, see <https://www.gnu.org/licenses/>.
 */

package com.protonvpn.android.settings.data

import com.protonvpn.android.auth.data.VpnUser
import com.protonvpn.android.auth.usecase.CurrentUser
import com.protonvpn.android.concurrency.VpnDispatcherProvider
import com.protonvpn.android.netshield.NetShieldAvailability
import com.protonvpn.android.netshield.NetShieldProtocol
import com.protonvpn.android.netshield.getNetShieldAvailability
import com.protonvpn.android.tv.IsTvCheck
import com.protonvpn.android.tv.settings.IsTvAutoConnectFeatureFlagEnabled
import com.protonvpn.android.tv.settings.IsTvCustomDnsSettingFeatureFlagEnabled
import com.protonvpn.android.tv.settings.IsTvNetShieldSettingFeatureFlagEnabled
import com.protonvpn.android.utils.SyncStateFlow
import com.protonvpn.android.vpn.usecases.IsDirectLanConnectionsFeatureFlagEnabled
import com.protonvpn.android.vpn.usecases.IsIPv6FeatureFlagEnabled
import dagger.Reusable
import kotlinx.coroutines.CoroutineScope
import kotlinx.coroutines.ExperimentalCoroutinesApi
import kotlinx.coroutines.flow.Flow
import kotlinx.coroutines.flow.FlowCollector
import kotlinx.coroutines.flow.SharingStarted
import kotlinx.coroutines.flow.StateFlow
import kotlinx.coroutines.flow.combine
import kotlinx.coroutines.flow.distinctUntilChanged
import kotlinx.coroutines.flow.first
import kotlinx.coroutines.flow.flatMapLatest
import kotlinx.coroutines.flow.map
import kotlinx.coroutines.flow.shareIn
import javax.inject.Inject
import javax.inject.Singleton

@Reusable
class SettingsFeatureFlagsFlow @Inject constructor(
    isIPv6FeatureFlagEnabled: IsIPv6FeatureFlagEnabled,
    isDirectLanConnectionsFeatureFlagEnabled: IsDirectLanConnectionsFeatureFlagEnabled,
    isTvAutoConnectFeatureFlagEnabled: IsTvAutoConnectFeatureFlagEnabled,
    isTvNetShieldSettingFeatureFlagEnabled: IsTvNetShieldSettingFeatureFlagEnabled,
    isTvCustomDnsSettingFeatureFlagEnabled: IsTvCustomDnsSettingFeatureFlagEnabled,
) : Flow<SettingsFeatureFlagsFlow.Flags> {

    data class Flags(
        val isIPv6Enabled: Boolean,
        val isDirectLanConnectionsEnabled: Boolean,
        val isTvAutoConnectEnabled: Boolean,
        val isTvNetShieldSettingEnabled: Boolean,
        val isTvCustomDnsSettingEnabled: Boolean,
    )

    private val flow: Flow<Flags> = combine(
        isIPv6FeatureFlagEnabled.observe(),
        isDirectLanConnectionsFeatureFlagEnabled.observe(),
        isTvAutoConnectFeatureFlagEnabled.observe(),
        isTvNetShieldSettingFeatureFlagEnabled.observe(),
        isTvCustomDnsSettingFeatureFlagEnabled.observe(),
    ) { isIPv6Enabled, isDirectLanConnectionsEnabled, isTvAutoConnectEnabled, isTvNetShieldEnabled, isTvCustomDnsEnabled ->
        Flags(
            isIPv6Enabled = isIPv6Enabled,
            isDirectLanConnectionsEnabled = isDirectLanConnectionsEnabled,
            isTvAutoConnectEnabled = isTvAutoConnectEnabled,
            isTvNetShieldSettingEnabled = isTvNetShieldEnabled,
            isTvCustomDnsSettingEnabled = isTvCustomDnsEnabled
        )
    }

    override suspend fun collect(collector: FlowCollector<Flags>) {
        flow.collect(collector)
    }
}

abstract class BaseApplyEffectiveUserSettings(
    protected val currentUser: CurrentUser,
    protected val isTv: IsTvCheck,
) {

    abstract suspend fun getFlags(): SettingsFeatureFlagsFlow.Flags
    abstract fun getFlagsFlow(): Flow<SettingsFeatureFlagsFlow.Flags>

    suspend operator fun invoke(rawSettings: LocalUserSettings): LocalUserSettings =
        applyRestrictions(rawSettings, currentUser.vpnUser(), isTv(), getFlags())

    fun observe(rawSettings: LocalUserSettings): Flow<LocalUserSettings> =
        combine(
            currentUser.vpnUserFlow,
            getFlagsFlow(),
        ) { vpnUser, flags ->
            applyRestrictions(rawSettings, vpnUser, isTv(), flags)
        }

    protected fun applyRestrictions(
        settings: LocalUserSettings,
        vpnUser: VpnUser?,
        isTv: Boolean,
        flags: SettingsFeatureFlagsFlow.Flags,
    ): LocalUserSettings {
        val netShieldAvailable = vpnUser?.getNetShieldAvailability() == NetShieldAvailability.AVAILABLE

        return settings.copy(
            defaultProfileId = settings.defaultProfileId,
            lanConnections = settings.lanConnections,
            lanConnectionsAllowDirect =
                settings.lanConnections && settings.lanConnectionsAllowDirect && flags.isDirectLanConnectionsEnabled,
            netShield = if (netShieldAvailable) {
                // если это ТВ и флаг запрещает — включаем только базовый NetShield
                if (isTv && !flags.isTvNetShieldSettingEnabled) NetShieldProtocol.ENABLED
                else settings.netShield
            } else {
                NetShieldProtocol.DISABLED
            },
            customDns = settings.customDns,
            theme = settings.theme,
<<<<<<< HEAD
            vpnAccelerator = settings.vpnAccelerator,
            splitTunneling = settings.splitTunneling,
=======
            tvAutoConnectOnBoot = if (isTv && flags.isTvAutoConnectEnabled) settings.tvAutoConnectOnBoot else false,
            vpnAccelerator = effectiveVpnAccelerator,
            splitTunneling = effectiveSplitTunneling,
>>>>>>> bb99f475
            ipV6Enabled = settings.ipV6Enabled && flags.isIPv6Enabled && !isTv
        )
    }
}

    @Reusable
class ApplyEffectiveUserSettings(
    mainScope: CoroutineScope,
    currentUser: CurrentUser,
    isTv: IsTvCheck,
    private val flags: Flow<SettingsFeatureFlagsFlow.Flags>
) : BaseApplyEffectiveUserSettings(currentUser, isTv) {

    private val cachedFlags = flags.shareIn(mainScope, SharingStarted.Lazily, 1)

    @Inject constructor(
        mainScope: CoroutineScope,
        currentUser: CurrentUser,
        isTv: IsTvCheck,
        flags: SettingsFeatureFlagsFlow
    ) : this(mainScope, currentUser, isTv, flags as Flow<SettingsFeatureFlagsFlow.Flags>)

    override suspend fun getFlags(): SettingsFeatureFlagsFlow.Flags = cachedFlags.first()

    override fun getFlagsFlow(): Flow<SettingsFeatureFlagsFlow.Flags> = cachedFlags
}

@Deprecated("Use ApplyEffectiveUserSettings, this object is for synchronous access in legacy code")
@Singleton
class ApplyEffectiveUserSettingsCached @Inject constructor(
    mainScope: CoroutineScope,
    currentUser: CurrentUser,
    isTv: IsTvCheck,
    flags: SettingsFeatureFlagsFlow
) : BaseApplyEffectiveUserSettings(currentUser, isTv) {

    private val cachedFlags = SyncStateFlow(mainScope, flags)

    override suspend fun getFlags(): SettingsFeatureFlagsFlow.Flags = cachedFlags.value // Non-suspending
    override fun getFlagsFlow(): Flow<SettingsFeatureFlagsFlow.Flags> = cachedFlags
}

/**
 * Current user settings that are in effect.
 *
 * The effective value is based on the raw user setting but may be affected by additional constraints like feature
 * flags, paid vs free plan etc.
 */
@Singleton
class EffectiveCurrentUserSettings(
    mainScope: CoroutineScope,
    effectiveCurrentUserSettingsFlow: Flow<LocalUserSettings>
) {
    val effectiveSettings = effectiveCurrentUserSettingsFlow
        .distinctUntilChanged()
        .shareIn(mainScope, SharingStarted.Lazily, 1)

    val apiUseDoh = distinct { it.apiUseDoh }
    val defaultProfileId = distinct { it.defaultProfileId }
    val netShield = distinct { it.netShield }
    val protocol = distinct { it.protocol }
    val telemetry = distinct { it.telemetry }
    val tvAutoConnectOnBoot = distinct { it.tvAutoConnectOnBoot }
    val vpnAccelerator = distinct { it.vpnAccelerator }
    val splitTunneling = distinct { it.splitTunneling }
    val ipV6Enabled = distinct { it.ipV6Enabled }
    val customDns = distinct { it.customDns }

    @Inject
    constructor(mainScope: CoroutineScope, effectiveCurrentUserSettingsFlow: EffectiveCurrentUserSettingsFlow)
        : this(mainScope, effectiveCurrentUserSettingsFlow as Flow<LocalUserSettings>)

    private fun <T> distinct(transform: (LocalUserSettings) -> T): Flow<T> =
        effectiveSettings.map(transform).distinctUntilChanged()
}

@OptIn(ExperimentalCoroutinesApi::class)
@Singleton
class EffectiveCurrentUserSettingsFlow(
    rawCurrentUserSettingsFlow: Flow<LocalUserSettings>,
    applyEffectiveUserSettings: BaseApplyEffectiveUserSettings,
) : Flow<LocalUserSettings> {

    private val effectiveSettings: Flow<LocalUserSettings> =
        rawCurrentUserSettingsFlow.flatMapLatest(applyEffectiveUserSettings::observe)

    @Inject
    constructor(
        localUserSettings: CurrentUserLocalSettingsManager,
        applyEffectiveUserSettings: ApplyEffectiveUserSettings,
    ) : this(
        rawCurrentUserSettingsFlow = localUserSettings.rawCurrentUserSettingsFlow,
        applyEffectiveUserSettings = applyEffectiveUserSettings,
    )

    override suspend fun collect(collector: FlowCollector<LocalUserSettings>) = effectiveSettings.collect(collector)
}

@Deprecated(
    "Use EffectiveCurrentUserSettings.effectiveSettings flow, this object is for synchronous access in legacy code"
)
@Singleton
class EffectiveCurrentUserSettingsCached(
    private val stateFlow: StateFlow<LocalUserSettings>
) : StateFlow<LocalUserSettings> by stateFlow {

    @Inject constructor(
        mainScope: CoroutineScope,
        dispatcherProvider: VpnDispatcherProvider,
        currentUserSettingsManager: CurrentUserLocalSettingsManager,
        applyEffectiveUserSettings: ApplyEffectiveUserSettingsCached,
    ) : this(
        SyncStateFlow(
            mainScope,
            EffectiveCurrentUserSettingsFlow(
                currentUserSettingsManager.rawCurrentUserSettingsFlow,
                applyEffectiveUserSettings
            ),
            dispatcherProvider
        )
    )
}<|MERGE_RESOLUTION|>--- conflicted
+++ resolved
@@ -127,20 +127,15 @@
             },
             customDns = settings.customDns,
             theme = settings.theme,
-<<<<<<< HEAD
+            tvAutoConnectOnBoot = if (isTv && flags.isTvAutoConnectEnabled) settings.tvAutoConnectOnBoot else false,
             vpnAccelerator = settings.vpnAccelerator,
             splitTunneling = settings.splitTunneling,
-=======
-            tvAutoConnectOnBoot = if (isTv && flags.isTvAutoConnectEnabled) settings.tvAutoConnectOnBoot else false,
-            vpnAccelerator = effectiveVpnAccelerator,
-            splitTunneling = effectiveSplitTunneling,
->>>>>>> bb99f475
             ipV6Enabled = settings.ipV6Enabled && flags.isIPv6Enabled && !isTv
         )
     }
 }
 
-    @Reusable
+@Reusable
 class ApplyEffectiveUserSettings(
     mainScope: CoroutineScope,
     currentUser: CurrentUser,
