/*
 * Copyright (c) 2017 Proton AG
 *
 * This file is part of ProtonVPN.
 *
 * ProtonVPN is free software: you can redistribute it and/or modify
 * it under the terms of the GNU General Public License as published by
 * the Free Software Foundation, either version 3 of the License, or
 * (at your option) any later version.
 *
 * ProtonVPN is distributed in the hope that it will be useful,
 * but WITHOUT ANY WARRANTY; without even the implied warranty of
 * MERCHANTABILITY or FITNESS FOR A PARTICULAR PURPOSE.  See the
 * GNU General Public License for more details.
 *
 * You should have received a copy of the GNU General Public License
 * along with ProtonVPN.  If not, see <https://www.gnu.org/licenses/>.
 */

// Top-level build file where you can add configuration options common to all sub-projects/modules.

buildscript {
    // We should migrate to version catalogs as soon as IDE support is available:
    // https://issuetracker.google.com/issues/226078451
    ext.androidx_lifecycle_version = '2.8.7'
    ext.core_version = '35.0.0'
    ext.datastore_version = '1.1.1'
    ext.desugar_jdk_version = '2.0.4'
    ext.detekt_version = '1.23.7'
    ext.espresso_version = '3.6.1'
    ext.hilt_version = '2.53.1'
    ext.hilt_compiler_version = '1.2.0'
    ext.govpnlib_version = '0.1.78'
    // When updating kotlin version KSP needs to be updated as well to matching version
    ext.kotlin_version = '2.0.21'
    ext.ksp_version = '2.0.21-1.0.27'
    ext.kotlinx_coroutines_version = '1.9.0'
    ext.kotlinx_serialization_json_version = '1.7.3'
    ext.mockk_version = '1.13.13'
    ext.robolectric_version = '4.12.1'
    ext.room_version = '2.7.2'
    ext.test_fusion_version = '0.9.97'
    ext.turbine_version = '1.2.0'

    repositories {
        if (System.getenv("MAVEN_CACHE_PKG_URL")) {
            maven { url System.getenv("MAVEN_CACHE_PKG_URL") }
        }
        maven { url "https://plugins.gradle.org/m2/" }
        mavenCentral()
        google()
    }
    dependencies {
<<<<<<< HEAD
        classpath 'com.android.tools.build:gradle:8.13.0'
=======
        classpath 'com.android.tools.build:gradle:8.9.1'
>>>>>>> bb99f475
        classpath "org.jetbrains.kotlin:kotlin-gradle-plugin:$kotlin_version"
        classpath 'org.owasp:dependency-check-gradle:10.0.4'
        classpath 'com.jaredsburrows:gradle-license-plugin:0.8.91'
        classpath "com.google.dagger:hilt-android-gradle-plugin:$hilt_version"
        classpath "io.gitlab.arturbosch.detekt:detekt-gradle-plugin:$detekt_version"
        classpath "org.jetbrains.kotlin:kotlin-serialization:$kotlin_version"
        classpath "androidx.room:room-gradle-plugin:$room_version"
        // The newest version fails on Windows: https://issuetracker.google.com/issues/422412664
        classpath 'com.android.compose.screenshot:screenshot-test-gradle-plugin:0.0.1-alpha09'
        // NOTE: Do not place your application dependencies here; they belong
        // in the individual module build.gradle files
    }
}
plugins {
    id 'com.google.devtools.ksp' version "$ksp_version" apply false
    id 'org.jetbrains.kotlin.plugin.compose' version "$kotlin_version" apply false
}
project.ext {
<<<<<<< HEAD
    minSdkVersion = 29
    minSdkVersionAmazon = 29
    compileSdkVersion = 35
=======
    minSdkVersion = 26
    minSdkVersionAmazon = 25 // Fire OS 6, see VPNAND-1914.
    compileSdkVersion = 36
>>>>>>> bb99f475
    compileNdkVersion = "28.1.13356709"
}

allprojects {
    repositories {
        if (System.getenv("MAVEN_CACHE_PKG_URL")) {
            maven { url System.getenv("MAVEN_CACHE_PKG_URL") }
        }
        mavenCentral()
        google()
        maven { url "https://jitpack.io" }
        flatDir {
            dirs 'libs'
        }
    }
}

tasks.register("clean", Delete) {
    delete rootProject.buildDir
}

apply plugin: 'org.owasp.dependencycheck'<|MERGE_RESOLUTION|>--- conflicted
+++ resolved
@@ -51,11 +51,7 @@
         google()
     }
     dependencies {
-<<<<<<< HEAD
         classpath 'com.android.tools.build:gradle:8.13.0'
-=======
-        classpath 'com.android.tools.build:gradle:8.9.1'
->>>>>>> bb99f475
         classpath "org.jetbrains.kotlin:kotlin-gradle-plugin:$kotlin_version"
         classpath 'org.owasp:dependency-check-gradle:10.0.4'
         classpath 'com.jaredsburrows:gradle-license-plugin:0.8.91'
@@ -74,15 +70,9 @@
     id 'org.jetbrains.kotlin.plugin.compose' version "$kotlin_version" apply false
 }
 project.ext {
-<<<<<<< HEAD
     minSdkVersion = 29
-    minSdkVersionAmazon = 29
-    compileSdkVersion = 35
-=======
-    minSdkVersion = 26
     minSdkVersionAmazon = 25 // Fire OS 6, see VPNAND-1914.
     compileSdkVersion = 36
->>>>>>> bb99f475
     compileNdkVersion = "28.1.13356709"
 }
 
